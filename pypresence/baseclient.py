import asyncio
import inspect
import json
import os
import struct
import sys
import tempfile

from .exceptions import *
from .response import Response


class BaseClient:

    def __init__(self, client_id: str, **kwargs):
        pipe = kwargs.get('pipe', 0)
        loop = kwargs.get('loop', None)
        handler = kwargs.get('handler', None)

        client_id = str(client_id)
        if sys.platform == 'linux' or sys.platform == 'darwin':
            self.ipc_path = (
                (os.environ.get('XDG_RUNTIME_DIR') or tempfile.gettempdir())
                + '/discord-ipc-' + str(pipe))
            self.loop = asyncio.get_event_loop()
        elif sys.platform == 'win32':
            self.ipc_path = r'\\?\pipe\discord-ipc-' + str(pipe)
            self.loop = asyncio.ProactorEventLoop()

        if loop is not None:
            self.loop = loop

<<<<<<< HEAD
        self.sock_reader = None  # type: asyncio.StreamReader
        self.sock_writer = None  # type: asyncio.StreamWriter
=======
        self.sock_reader = None
        self.sock_writer = None
>>>>>>> 2a188cde
        self.client_id = client_id

        if handler is not None:
            if not inspect.isfunction(handler):
                raise PyPresenceException('Error handler must be a function.')
            args = inspect.getfullargspec(handler).args
            if args[0] == 'self':
                args = args[1:]
            if len(args) != 2:
                raise PyPresenceException('Error handler should only accept two arguments.')

            loop.set_exception_handler(self._err_handle)
            self.handler = handler

        if getattr(self, "on_event", None):  # Tasty bad code ;^)
            self._events_on = True
        else:
            self._events_on = False

    def _err_handle(self, loop, context: dict):
        result = self.handler(context['exception'], context['future'])
        if inspect.iscoroutinefunction(self.handler):
            loop.run_until_complete(result)

    async def read_output(self):
        try:
            data = await self.sock_reader.read(1024)
        except BrokenPipeError:
            raise InvalidID
        code, length = struct.unpack('<II', data[:8])
        payload = json.loads(data[8:].decode('utf-8'))
        if payload["evt"] == "ERROR":
            raise ServerError(payload["data"]["message"])
        return Response.from_dict(payload, code=code)

    def send_data(self, op: int, payload: dict):
        payload = json.dumps(payload)
        self.sock_writer.write(
            struct.pack(
                '<II',
                op,
                len(payload)) +
            payload.encode('utf-8'))

    async def handshake(self):
        if sys.platform == 'linux' or sys.platform == 'darwin':
            self.sock_reader, self.sock_writer = await asyncio.open_unix_connection(self.ipc_path, loop=self.loop)
        elif sys.platform == 'win32' or sys.platform == 'win64':
            self.sock_reader = asyncio.StreamReader(loop=self.loop)
            reader_protocol = asyncio.StreamReaderProtocol(
                self.sock_reader, loop=self.loop)
            try:
                self.sock_writer, _ = await self.loop.create_pipe_connection(lambda: reader_protocol, self.ipc_path)
            except FileNotFoundError:
                raise InvalidPipe
        self.send_data(0, {'v': 1, 'client_id': self.client_id})
        data = await self.sock_reader.read(1024)
        code, length = struct.unpack('<ii', data[:8])
        if self._events_on:
            self.sock_reader.feed_data = self.on_event<|MERGE_RESOLUTION|>--- conflicted
+++ resolved
@@ -30,13 +30,10 @@
         if loop is not None:
             self.loop = loop
 
-<<<<<<< HEAD
+
         self.sock_reader = None  # type: asyncio.StreamReader
         self.sock_writer = None  # type: asyncio.StreamWriter
-=======
-        self.sock_reader = None
-        self.sock_writer = None
->>>>>>> 2a188cde
+
         self.client_id = client_id
 
         if handler is not None:
